{
    "_cosine_cdf": {
        "_cosine.h": {
            "cosine_cdf": "d->d"
        }
    },
    "_cosine_invcdf": {
        "_cosine.h": {
            "cosine_invcdf": "d->d"
        }
    },
<<<<<<< HEAD
    "_cospi": {
        "_special.h++": {
            "cephes_cospi": "d->d",
            "ccospi": "D->D"
        }
    },
=======
>>>>>>> 23eb8382
    "_ellip_harm": {
        "_ellip_harm.pxd": {
            "ellip_harmonic": "ddiiddd->d"
        },
        "_legacy.pxd": {
            "ellip_harmonic_unsafe": "ddddddd->d"
        }
    },
    "_igam_fac": {
        "_special.h++": {
            "cephes_igam_fac": "dd->d"
        }
    },
    "_lanczos_sum_expg_scaled": {
        "_special.h++": {
            "cephes_lanczos_sum_expg_scaled": "d->d"
        }
    },
    "_lgam1p": {
        "_special.h++": {
            "cephes_lgam1p": "d->d"
        }
    },
    "_log1pmx": {
        "_special.h++": {
            "cephes_log1pmx": "d->d"
        }
    },
    "_sf_error_test_function": {
        "sf_error.pxd": {
            "_sf_error_test_function": "i->i"
        }
    },
<<<<<<< HEAD
    "_sinpi": {
        "_special.h++": {
            "cephes_sinpi": "d->d",
            "csinpi": "D->D"
        }
    },
=======
>>>>>>> 23eb8382
    "_spherical_in": {
        "_spherical_bessel.pxd": {
            "spherical_in_complex": "lD->D",
            "spherical_in_real": "ld->d"
        }
    },
    "_spherical_in_d": {
        "_spherical_bessel.pxd": {
            "spherical_in_d_complex": "lD->D",
            "spherical_in_d_real": "ld->d"
        }
    },
    "_spherical_jn": {
        "_spherical_bessel.pxd": {
            "spherical_jn_complex": "lD->D",
            "spherical_jn_real": "ld->d"
        }
    },
    "_spherical_jn_d": {
        "_spherical_bessel.pxd": {
            "spherical_jn_d_complex": "lD->D",
            "spherical_jn_d_real": "ld->d"
        }
    },
    "_spherical_kn": {
        "_spherical_bessel.pxd": {
            "spherical_kn_complex": "lD->D",
            "spherical_kn_real": "ld->d"
        }
    },
    "_spherical_kn_d": {
        "_spherical_bessel.pxd": {
            "spherical_kn_d_complex": "lD->D",
            "spherical_kn_d_real": "ld->d"
        }
    },
    "_spherical_yn": {
        "_spherical_bessel.pxd": {
            "spherical_yn_complex": "lD->D",
            "spherical_yn_real": "ld->d"
        }
    },
    "_spherical_yn_d": {
        "_spherical_bessel.pxd": {
            "spherical_yn_d_complex": "lD->D",
            "spherical_yn_d_real": "ld->d"
        }
    },
    "_struve_asymp_large_z": {
        "special_wrappers.h": {
            "cephes__struve_asymp_large_z": "ddi*d->d"
        }
    },
    "_struve_bessel_series": {
        "special_wrappers.h": {
            "cephes__struve_bessel_series": "ddi*d->d"
        }
    },
    "_struve_power_series": {
        "special_wrappers.h": {
            "cephes__struve_power_series": "ddi*d->d"
        }
    },
    "voigt_profile" : {
        "_faddeeva.h++" : {
            "faddeeva_voigt_profile": "ddd->d"
        }
    },
    "_zeta": {
        "_special.h++": {
            "cephes_zeta": "dd->d"
        }
    },
    "agm": {
        "_agm.pxd": {
            "agm": "dd->d"
        }
    },
    "bdtr": {
        "_legacy.pxd": {
            "bdtr_unsafe": "ddd->d"
        },
        "_special.h++": {
            "cephes_bdtr": "did->d"
        }
    },
    "bdtrc": {
        "_legacy.pxd": {
            "bdtrc_unsafe": "ddd->d"
        },
        "_special.h++": {
            "cephes_bdtrc": "did->d"
        }
    },
    "bdtri": {
        "_legacy.pxd": {
            "bdtri_unsafe": "ddd->d"
        },
        "_special.h++": {
            "cephes_bdtri": "did->d"
        }
    },
    "bdtrik": {
        "_cdflib_wrappers.pxd": {
            "bdtrik": "ddd->d"
        }
    },
    "bdtrin": {
        "_cdflib_wrappers.pxd": {
            "bdtrin": "ddd->d"        }
    },
    "besselpoly": {
        "_special.h++": {
            "cephes_besselpoly": "ddd->d"
        }
    },
    "beta": {
        "_special.h++": {
            "cephes_beta": "dd->d"
        }
    },
    "betainc": {
        "boost_special_functions.h++": {
            "ibeta_float": "fff->f",
            "ibeta_double": "ddd->d"
        }
    },
    "betaincc": {
        "boost_special_functions.h++": {
            "ibetac_float": "fff->f",
            "ibetac_double": "ddd->d"
        }
    },
    "betaincinv": {
        "boost_special_functions.h++": {
            "ibeta_inv_float": "fff->f",
            "ibeta_inv_double": "ddd->d"
        }
    },
    "betainccinv": {
        "boost_special_functions.h++": {
            "ibetac_inv_float": "fff->f",
            "ibetac_inv_double": "ddd->d"
        }
    },
    "betaln": {
        "_special.h++": {
            "cephes_lbeta": "dd->d"
        }
    },
    "boxcox": {
        "_boxcox.pxd": {
            "boxcox": "dd->d"
        }
    },
    "boxcox1p": {
        "_boxcox.pxd": {
            "boxcox1p": "dd->d"
        }
    },
    "btdtr": {
        "_special.h++": {
            "cephes_btdtr": "ddd->d"
        }
    },
    "btdtri": {
        "_special.h++": {
            "cephes_btdtri": "ddd->d"
        }
    },
    "btdtria": {
        "_cdflib_wrappers.pxd": {
            "btdtria": "ddd->d"
        }
    },
    "btdtrib": {
        "_cdflib_wrappers.pxd": {
            "btdtrib": "ddd->d"
        }
    },
    "cbrt": {
        "_special.h++": {
            "cephes_cbrt": "d->d"
        }
    },
    "chdtr": {
        "_special.h++": {
            "cephes_chdtr": "dd->d"
        }
    },
    "chdtrc": {
        "_special.h++": {
            "cephes_chdtrc": "dd->d"
        }
    },
    "chdtri": {
        "_special.h++": {
            "cephes_chdtri": "dd->d"
        }
    },
    "chdtriv": {
        "_cdflib_wrappers.pxd": {
            "chdtriv": "dd->d"        }
    },
    "chndtr": {
        "_cdflib_wrappers.pxd": {
            "chndtr": "ddd->d"        }
    },
    "chndtridf": {
        "_cdflib_wrappers.pxd": {
            "chndtridf": "ddd->d"        }
    },
    "chndtrinc": {
        "_cdflib_wrappers.pxd": {
            "chndtrinc": "ddd->d"        }
    },
    "chndtrix": {
        "_cdflib_wrappers.pxd": {
            "chndtrix": "ddd->d"        }
    },
    "cosdg": {
        "_special.h++": {
            "cephes_cosdg": "d->d"
        }
    },
    "cosm1": {
        "_special.h++": {
            "cephes_cosm1": "d->d"
        }
    },
    "cotdg": {
        "_special.h++": {
            "cephes_cotdg": "d->d"
        }
    },
    "dawsn": {
        "_faddeeva.h++": {
            "faddeeva_dawsn": "d->d",
            "faddeeva_dawsn_complex": "D->D"
        }
    },
    "ellipe": {
        "_special.h++": {
            "cephes_ellpe": "d->d"
        }
    },
    "ellipeinc": {
        "_special.h++": {
            "cephes_ellie": "dd->d"
        }
    },
    "ellipj": {
        "special_wrappers.h": {
            "cephes_ellpj_wrap": "dd*dddd->*i"
        }
    },
    "ellipkinc": {
        "_special.h++": {
            "cephes_ellik": "dd->d"
        }
    },
    "ellipkm1": {
        "_special.h++": {
            "cephes_ellpk": "d->d"
         }
    },
    "ellipk": {
	"_special.h++": {
	    "ellipk": "d->d"
	}
    },
    "_factorial": {
	"_factorial.pxd": {
	    "_factorial": "d->d"
	}
    },
    "elliprc": {
	"ellint_carlson_wrap.hh++": {
	    "fellint_RC": "dd->d",
	    "cellint_RC": "DD->D"
	}
    },
    "elliprd": {
	"ellint_carlson_wrap.hh++": {
	    "fellint_RD": "ddd->d",
	    "cellint_RD": "DDD->D"
	}
    },
    "elliprf": {
	"ellint_carlson_wrap.hh++": {
	    "fellint_RF": "ddd->d",
	    "cellint_RF": "DDD->D"
	}
    },
    "elliprg": {
	"ellint_carlson_wrap.hh++": {
	    "fellint_RG": "ddd->d",
	    "cellint_RG": "DDD->D"
	}
    },
    "elliprj": {
	"ellint_carlson_wrap.hh++": {
	    "fellint_RJ": "dddd->d",
	    "cellint_RJ": "DDDD->D"
	}
    },
    "entr": {
        "_convex_analysis.pxd": {
            "entr": "d->d"
        }
    },
    "erf": {
        "_faddeeva.h++": {
            "faddeeva_erf": "D->D"
        },
        "_special.h++": {
            "cephes_erf": "d->d"
        }
    },
    "erfc": {
        "_faddeeva.h++": {
            "faddeeva_erfc_complex": "D->D"
        },
        "_special.h++": {
            "cephes_erfc": "d->d"
        }
    },
    "erfcx": {
        "_faddeeva.h++": {
            "faddeeva_erfcx": "d->d",
            "faddeeva_erfcx_complex": "D->D"
        }
    },
    "erfi": {
        "_faddeeva.h++": {
            "faddeeva_erfi": "d->d",
            "faddeeva_erfi_complex": "D->D"
        }
    },
    "erfinv": {
        "boost_special_functions.h++": {
            "erfinv_float": "f->f",
            "erfinv_double": "d->d"
        }
    },
    "erfcinv": {
        "_special.h++": {
            "cephes_erfcinv": "d->d"
        }
    },
    "eval_chebyc": {
        "orthogonal_eval.pxd": {
            "eval_chebyc[double complex]": "dD->D",
            "eval_chebyc[double]": "dd->d",
            "eval_chebyc_l": "ld->d"
        }
    },
    "eval_chebys": {
        "orthogonal_eval.pxd": {
            "eval_chebys[double complex]": "dD->D",
            "eval_chebys[double]": "dd->d",
            "eval_chebys_l": "ld->d"
        }
    },
    "eval_chebyt": {
        "orthogonal_eval.pxd": {
            "eval_chebyt[double complex]": "dD->D",
            "eval_chebyt[double]": "dd->d",
            "eval_chebyt_l": "ld->d"
        }
    },
    "eval_chebyu": {
        "orthogonal_eval.pxd": {
            "eval_chebyu[double complex]": "dD->D",
            "eval_chebyu[double]": "dd->d",
            "eval_chebyu_l": "ld->d"
        }
    },
    "eval_gegenbauer": {
        "orthogonal_eval.pxd": {
            "eval_gegenbauer[double complex]": "ddD->D",
            "eval_gegenbauer[double]": "ddd->d",
            "eval_gegenbauer_l": "ldd->d"
        }
    },
    "eval_genlaguerre": {
        "orthogonal_eval.pxd": {
            "eval_genlaguerre[double complex]": "ddD->D",
            "eval_genlaguerre[double]": "ddd->d",
            "eval_genlaguerre_l": "ldd->d"
        }
    },
    "eval_hermite": {
        "orthogonal_eval.pxd": {
            "eval_hermite": "ld->d"
        }
    },
    "eval_hermitenorm": {
        "orthogonal_eval.pxd": {
            "eval_hermitenorm": "ld->d"
        }
    },
    "eval_jacobi": {
        "orthogonal_eval.pxd": {
            "eval_jacobi[double complex]": "dddD->D",
            "eval_jacobi[double]": "dddd->d",
            "eval_jacobi_l": "lddd->d"
        }
    },
    "eval_laguerre": {
        "orthogonal_eval.pxd": {
            "eval_laguerre[double complex]": "dD->D",
            "eval_laguerre[double]": "dd->d",
            "eval_laguerre_l": "ld->d"
        }
    },
    "eval_legendre": {
        "orthogonal_eval.pxd": {
            "eval_legendre[double complex]": "dD->D",
            "eval_legendre[double]": "dd->d",
            "eval_legendre_l": "ld->d"
        }
    },
    "eval_sh_chebyt": {
        "orthogonal_eval.pxd": {
            "eval_sh_chebyt[double complex]": "dD->D",
            "eval_sh_chebyt[double]": "dd->d",
            "eval_sh_chebyt_l": "ld->d"
        }
    },
    "eval_sh_chebyu": {
        "orthogonal_eval.pxd": {
            "eval_sh_chebyu[double complex]": "dD->D",
            "eval_sh_chebyu[double]": "dd->d",
            "eval_sh_chebyu_l": "ld->d"
        }
    },
    "eval_sh_jacobi": {
        "orthogonal_eval.pxd": {
            "eval_sh_jacobi[double complex]": "dddD->D",
            "eval_sh_jacobi[double]": "dddd->d",
            "eval_sh_jacobi_l": "lddd->d"
        }
    },
    "eval_sh_legendre": {
        "orthogonal_eval.pxd": {
            "eval_sh_legendre[double complex]": "dD->D",
            "eval_sh_legendre[double]": "dd->d",
            "eval_sh_legendre_l": "ld->d"
        }
    },
    "_scaled_exp1": {
        "scaled_exp1.h": {
            "scaled_exp1": "d->d"
        }
    },
    "exp10": {
        "_special.h++": {
            "cephes_exp10": "d->d"
        }
    },
    "exp2": {
        "_special.h++": {
            "cephes_exp2": "d->d"
        }
    },
    "expm1": {
        "_cunity.pxd": {
            "cexpm1": "D->D"
        },
        "_special.h++": {
            "cephes_expm1": "d->d"
        }
    },
    "expn": {
        "_legacy.pxd": {
            "expn_unsafe": "dd->d"
        },
        "_special.h++": {
            "cephes_expn": "id->d"
        }
    },
    "fdtr": {
        "_special.h++": {
            "cephes_fdtr": "ddd->d"
        }
    },
    "fdtrc": {
        "_special.h++": {
            "cephes_fdtrc": "ddd->d"
        }
    },
    "fdtri": {
        "_special.h++": {
            "cephes_fdtri": "ddd->d"
        }
    },
    "fdtridfd": {
        "_cdflib_wrappers.pxd": {
            "fdtridfd": "ddd->d"        }
    },
    "fresnel": {
        "special_wrappers.h": {
            "cephes_fresnl_wrap": "d*dd->*i",
            "cfresnl_wrap": "D*DD->*i"
        }
    },
<<<<<<< HEAD
    "gamma": {
        "_special.h++": {
            "cgamma": "D->D",
            "cephes_Gamma": "d->d"
        }
    },
=======
>>>>>>> 23eb8382
    "gammainc": {
        "_special.h++": {
            "cephes_igam": "dd->d"
        }
    },
    "gammaincc": {
        "_special.h++": {
            "cephes_igamc": "dd->d"
        }
    },
    "gammainccinv": {
        "_special.h++": {
            "cephes_igamci": "dd->d"
        }
    },
    "gammaincinv": {
        "_special.h++": {
            "cephes_igami": "dd->d"
        }
    },
    "gammaln": {
        "_special.h++": {
            "gammaln": "d->d"
        }
    },
    "gammasgn": {
        "_special.h++": {
            "cephes_gammasgn": "d->d"
        }
    },
    "gdtr": {
        "_special.h++": {
            "cephes_gdtr": "ddd->d"
        }
    },
    "gdtrc": {
        "_special.h++": {
            "cephes_gdtrc": "ddd->d"
        }
    },
    "gdtria": {
        "_cdflib_wrappers.pxd": {
            "gdtria": "ddd->d"
        }
    },
    "gdtrib": {
        "_cdflib_wrappers.pxd": {
            "gdtrib": "ddd->d"        }
    },
    "gdtrix": {
        "_cdflib_wrappers.pxd": {
            "gdtrix": "ddd->d"        }
    },
    "huber": {
        "_convex_analysis.pxd": {
            "huber": "dd->d"
        }
    },
    "hyp0f1": {
        "_hyp0f1.pxd": {
            "_hyp0f1_cmplx": "dD->D",
            "_hyp0f1_real": "dd->d"
        }
    },
    "hyp1f1": {
        "boost_special_functions.h++": {
            "hyp1f1_double": "ddd->d"
	    },
        "special_wrappers.h": {
            "chyp1f1_wrap": "ddD->D"
        }
    },
<<<<<<< HEAD
    "hyp2f1": {
        "_special.h++": {
            "cephes_hyp2f1": "dddd->d",
            "hyp2f1_complex": "dddD->D"
        }
    },
=======
>>>>>>> 23eb8382
    "hyperu": {
        "_hypergeometric.pxd": {
            "hyperu": "ddd->d"
        }
    },
    "i0": {
        "_special.h++": {
            "cephes_i0": "d->d"
        }
    },
    "i0e": {
        "_special.h++": {
            "cephes_i0e": "d->d"
        }
    },
    "i1": {
        "_special.h++": {
            "cephes_i1": "d->d"
        }
    },
    "i1e": {
        "_special.h++": {
            "cephes_i1e": "d->d"
        }
    },
    "inv_boxcox": {
        "_boxcox.pxd": {
            "inv_boxcox": "dd->d"
        }
    },
    "inv_boxcox1p": {
        "_boxcox.pxd": {
            "inv_boxcox1p": "dd->d"
        }
    },
    "j0": {
        "_special.h++": {
            "cephes_j0": "d->d"
        }
    },
    "j1": {
        "_special.h++": {
            "cephes_j1": "d->d"
        }
    },
    "k0": {
        "_special.h++": {
            "cephes_k0": "d->d"
        }
    },
    "k0e": {
        "_special.h++": {
            "cephes_k0e": "d->d"
        }
    },
    "k1": {
        "_special.h++": {
            "cephes_k1": "d->d"
        }
    },
    "k1e": {
        "_special.h++": {
            "cephes_k1e": "d->d"
        }
    },
    "kl_div": {
        "_convex_analysis.pxd": {
            "kl_div": "dd->d"
        }
    },
    "kn": {
        "_legacy.pxd": {
            "kn_unsafe": "dd->d"
        },
        "special_wrappers.h": {
            "cbesk_wrap_real_int": "id->d"
        }
    },
    "_kolmogc": {
        "_special.h++": {
            "cephes_kolmogc": "d->d"
        }
    },
    "_kolmogci": {
        "_special.h++": {
            "cephes_kolmogci": "d->d"
        }
    },
    "kolmogi": {
        "_special.h++": {
            "cephes_kolmogi": "d->d"
        }
    },
    "_kolmogp": {
        "_special.h++": {
            "cephes_kolmogp": "d->d"
        }
    },
    "kolmogorov": {
        "_special.h++": {
            "cephes_kolmogorov": "d->d"
        }
    },
    "log1p": {
        "_cunity.pxd": {
            "clog1p": "D->D"
        },
        "_special.h++": {
            "cephes_log1p": "d->d"
        }
    },
    "log_ndtr": {
        "_faddeeva.h++": {
            "faddeeva_log_ndtr": "d->d",
            "faddeeva_log_ndtr_complex": "D->D"
        }
    },
    "lpmv": {
        "special_wrappers.h": {
            "pmv_wrap": "ddd->d"
        }
    },
    "modstruve": {
        "_special.h++": {
            "cephes_struve_l": "dd->d"
        }
    },
    "nbdtr": {
        "_legacy.pxd": {
            "nbdtr_unsafe": "ddd->d"
        },
        "_special.h++": {
            "cephes_nbdtr": "iid->d"
        }
    },
    "nbdtrc": {
        "_legacy.pxd": {
            "nbdtrc_unsafe": "ddd->d"
        },
        "_special.h++": {
            "cephes_nbdtrc": "iid->d"
        }
    },
    "nbdtri": {
        "_legacy.pxd": {
            "nbdtri_unsafe": "ddd->d"
        },
        "_special.h++": {
            "cephes_nbdtri": "iid->d"
        }
    },
    "nbdtrik": {
        "_cdflib_wrappers.pxd": {
            "nbdtrik": "ddd->d"        }
    },
    "nbdtrin": {
        "_cdflib_wrappers.pxd": {
            "nbdtrin": "ddd->d"
        }
    },
    "ncfdtr": {
        "_cdflib_wrappers.pxd": {
            "ncfdtr": "dddd->d"
        }
    },
    "ncfdtri": {
        "_cdflib_wrappers.pxd": {
            "ncfdtri": "dddd->d"
        }
    },
    "ncfdtridfd": {
        "_cdflib_wrappers.pxd": {
            "ncfdtridfd": "dddd->d"
        }
    },
    "ncfdtridfn": {
        "_cdflib_wrappers.pxd": {
            "ncfdtridfn": "dddd->d"        }
    },
    "ncfdtrinc": {
        "_cdflib_wrappers.pxd": {
            "ncfdtrinc": "dddd->d"        }
    },
    "nctdtr": {
        "_cdflib_wrappers.pxd": {
            "nctdtr": "ddd->d"        }
    },
    "nctdtridf": {
        "_cdflib_wrappers.pxd": {
            "nctdtridf": "ddd->d"
        }
    },
    "nctdtrinc": {
        "_cdflib_wrappers.pxd": {
            "nctdtrinc": "ddd->d"
        }
    },
    "nctdtrit": {
        "_cdflib_wrappers.pxd": {
            "nctdtrit": "ddd->d"
        }
    },
    "ndtr": {
        "_faddeeva.h++": {
            "faddeeva_ndtr": "D->D"
        },
        "_special.h++": {
            "cephes_ndtr": "d->d"
        }
    },
    "ndtri": {
        "_special.h++": {
            "cephes_ndtri": "d->d"
        }
    },
    "nrdtrimn": {
        "_cdflib_wrappers.pxd": {
            "nrdtrimn": "ddd->d"        }
    },
    "nrdtrisd": {
        "_cdflib_wrappers.pxd": {
            "nrdtrisd": "ddd->d"
        }
    },
    "owens_t": {
        "_special.h++": {
            "cephes_owens_t": "dd->d"
        }
    },
    "pdtr": {
        "_special.h++": {
            "cephes_pdtr": "dd->d"
        }
    },
    "pdtrc": {
        "_special.h++": {
            "cephes_pdtrc": "dd->d"
        }
    },
    "pdtri": {
        "_legacy.pxd": {
            "pdtri_unsafe": "dd->d"
        },
        "_special.h++": {
            "cephes_pdtri": "id->d"
        }
    },
    "pdtrik": {
        "_cdflib_wrappers.pxd": {
            "pdtrik": "dd->d"        }
    },
    "poch": {
        "_special.h++": {
            "cephes_poch": "dd->d"
        }
    },
    "powm1": {
        "boost_special_functions.h++": {
            "powm1_float": "ff->f",
            "powm1_double": "dd->d"
        }
    },
    "pseudo_huber": {
        "_convex_analysis.pxd": {
            "pseudo_huber": "dd->d"
        }
    },
    "radian": {
        "_special.h++": {
            "cephes_radian": "ddd->d"
        }
    },
    "rel_entr": {
        "_convex_analysis.pxd": {
            "rel_entr": "dd->d"
        }
    },
<<<<<<< HEAD
    "rgamma": {
        "_special.h++": {
            "crgamma": "D->D",
            "cephes_rgamma": "d->d"
        }
    },
=======
>>>>>>> 23eb8382
    "round": {
        "_special.h++": {
            "cephes_round": "d->d"
        }
    },
    "shichi": {
        "_sici.pxd": {
            "cshichi": "D*DD->*i"
        },
        "special_wrappers.h": {
            "cephes_shichi_wrap": "d*dd->*i"
        }
    },
    "sici": {
        "_sici.pxd": {
            "csici": "D*DD->*i"
        },
        "special_wrappers.h": {
            "cephes_sici_wrap": "d*dd->*i"
        }
    },
    "sindg": {
        "_special.h++": {
            "cephes_sindg": "d->d"
        }
    },
    "smirnov": {
        "_legacy.pxd": {
            "smirnov_unsafe": "dd->d"
        },
        "_special.h++": {
            "cephes_smirnov": "id->d"
        }
    },
    "_smirnovc": {
        "_legacy.pxd": {
            "smirnovc_unsafe": "dd->d"
        },
        "_special.h++": {
            "cephes_smirnovc": "id->d"
        }
    },
    "_smirnovci": {
        "_legacy.pxd": {
            "smirnovci_unsafe": "dd->d"
        },
        "_special.h++": {
            "cephes_smirnovci": "id->d"
        }
    },
    "smirnovi": {
        "_legacy.pxd": {
            "smirnovi_unsafe": "dd->d"
        },
        "_special.h++": {
            "cephes_smirnovi": "id->d"
        }
    },
    "_smirnovp": {
        "_legacy.pxd": {
            "smirnovp_unsafe": "dd->d"
        },
        "_special.h++": {
            "cephes_smirnovp": "id->d"
        }
    },
    "spence": {
        "_spence.pxd": {
            "cspence": "D-> D"
        },
        "_special.h++": {
            "cephes_spence": "d->d"
        }
    },
    "stdtr": {
        "_cdflib_wrappers.pxd": {
            "stdtr": "dd->d"        }
    },
    "stdtridf": {
        "_cdflib_wrappers.pxd": {
            "stdtridf": "dd->d"
        }
    },
    "stdtrit": {
        "_cdflib_wrappers.pxd": {
            "stdtrit": "dd->d"
        }
    },
    "_stirling2_inexact": {
        "stirling2.h++": {
            "_stirling2_inexact": "dd->d"
        }
    },
    "struve": {
        "_special.h++": {
            "cephes_struve_h": "dd->d"
        }
    },
    "tandg": {
        "_special.h++": {
            "cephes_tandg": "d->d"
        }
    },
    "tklmbda": {
        "_special.h++": {
            "cephes_tukeylambdacdf": "dd->d"
        }
    },
    "wofz": {
        "_faddeeva.h++": {
            "faddeeva_w": "D->D"
        }
    },
    "wrightomega": {
        "_wright.h++": {
            "wrightomega": "D->D",
            "wrightomega_real": "d->d"
        }
    },
    "xlog1py": {
        "_xlogy.pxd": {
            "xlog1py[double]": "dd->d",
            "xlog1py[double_complex]": "DD->D"
        }
    },
    "xlogy": {
        "_xlogy.pxd": {
            "xlogy[double]": "dd->d",
            "xlogy[double_complex]": "DD->D"
        }
    },
    "y0": {
        "_special.h++": {
            "cephes_y0": "d->d"
        }
    },
    "y1": {
        "_special.h++": {
            "cephes_y1": "d->d"
        }
    },
    "yn": {
        "_legacy.pxd": {
            "yn_unsafe": "dd->d"
        },
        "_special.h++": {
            "cephes_yn": "id->d"
        }
    },
    "zetac": {
        "_special.h++": {
            "cephes_zetac": "d->d"
        }
    },
    "_riemann_zeta": {
        "_special.h++": {
            "cephes_riemann_zeta": "d->d"
        }
    },
    "ndtri_exp": {
        "_ndtri_exp.pxd": {
            "ndtri_exp": "d->d"
        }
    },
    "_beta_pdf": {
        "boost_special_functions.h++": {
            "beta_pdf_float": "fff->f",
            "beta_pdf_double": "ddd->d"
        }
    },
    "_beta_ppf": {
        "boost_special_functions.h++": {
            "beta_ppf_float": "fff->f",
            "beta_ppf_double": "ddd->d"
        }
    },
    "_invgauss_ppf": {
        "boost_special_functions.h++": {
            "invgauss_ppf_float": "fff->f",
            "invgauss_ppf_double": "ddd->d"
        }
    },
    "_invgauss_isf": {
        "boost_special_functions.h++": {
            "invgauss_isf_float": "fff->f",
            "invgauss_isf_double": "ddd->d"
        }
    },
    "_ncx2_pdf": {
        "boost_special_functions.h++": {
            "ncx2_pdf_float": "fff->f",
            "ncx2_pdf_double": "ddd->d"
        }
    },
    "_ncx2_cdf": {
        "boost_special_functions.h++": {
            "ncx2_cdf_float": "fff->f",
            "ncx2_cdf_double": "ddd->d"
        }
    },
    "_ncx2_ppf": {
        "boost_special_functions.h++": {
            "ncx2_ppf_float": "fff->f",
            "ncx2_ppf_double": "ddd->d"
        }
    },
    "_ncx2_sf": {
        "boost_special_functions.h++": {
            "ncx2_sf_float": "fff->f",
            "ncx2_sf_double": "ddd->d"
        }
    },
    "_ncx2_isf": {
        "boost_special_functions.h++": {
            "ncx2_isf_float": "fff->f",
            "ncx2_isf_double": "ddd->d"
        }
    },
    "_ncf_pdf": {
        "boost_special_functions.h++": {
            "ncf_pdf_float": "ffff->f",
            "ncf_pdf_double": "dddd->d"
        }
    },
    "_ncf_cdf": {
        "boost_special_functions.h++": {
            "ncf_cdf_float": "ffff->f",
            "ncf_cdf_double": "dddd->d"
        }
    },
    "_ncf_ppf": {
        "boost_special_functions.h++": {
            "ncf_ppf_float": "ffff->f",
            "ncf_ppf_double": "dddd->d"
        }
    },
    "_ncf_sf": {
        "boost_special_functions.h++": {
            "ncf_sf_float": "ffff->f",
            "ncf_sf_double": "dddd->d"
        }
    },
    "_ncf_isf": {
        "boost_special_functions.h++": {
            "ncf_isf_float": "ffff->f",
            "ncf_isf_double": "dddd->d"
        }
    },
    "_ncf_mean": {
        "boost_special_functions.h++": {
            "ncf_mean_float": "fff->f",
            "ncf_mean_double": "ddd->d"
        }
    },
    "_ncf_variance": {
        "boost_special_functions.h++": {
            "ncf_variance_float": "fff->f",
            "ncf_variance_double": "ddd->d"
        }
    },
    "_ncf_skewness": {
        "boost_special_functions.h++": {
            "ncf_skewness_float": "fff->f",
            "ncf_skewness_double": "ddd->d"
        }
    },
    "_ncf_kurtosis_excess": {
        "boost_special_functions.h++": {
            "ncf_kurtosis_excess_float": "fff->f",
            "ncf_kurtosis_excess_double": "ddd->d"
        }
    },
    "_nct_cdf": {
        "boost_special_functions.h++": {
            "nct_cdf_float": "fff->f",
            "nct_cdf_double": "ddd->d"
        }
    },
    "_nct_ppf": {
        "boost_special_functions.h++": {
            "nct_ppf_float": "fff->f",
            "nct_ppf_double": "ddd->d"
        }
    },
    "_nct_sf": {
        "boost_special_functions.h++": {
            "nct_sf_float": "fff->f",
            "nct_sf_double": "ddd->d"
        }
    },
    "_nct_isf": {
        "boost_special_functions.h++": {
            "nct_isf_float": "fff->f",
            "nct_isf_double": "ddd->d"
        }
    },
    "_nct_mean": {
        "boost_special_functions.h++": {
            "nct_mean_float": "ff->f",
            "nct_mean_double": "dd->d"
        }
    },
    "_nct_variance": {
        "boost_special_functions.h++": {
            "nct_variance_float": "ff->f",
            "nct_variance_double": "dd->d"
        }
    },
    "_nct_skewness": {
        "boost_special_functions.h++": {
            "nct_skewness_float": "ff->f",
            "nct_skewness_double": "dd->d"
        }
    },
    "_nct_kurtosis_excess": {
        "boost_special_functions.h++": {
            "nct_kurtosis_excess_float": "ff->f",
            "nct_kurtosis_excess_double": "dd->d"
        }
    },
    "_skewnorm_cdf": {
        "boost_special_functions.h++": {
            "skewnorm_cdf_float": "ffff->f",
            "skewnorm_cdf_double": "dddd->d"
        }
    },
    "_skewnorm_ppf": {
        "boost_special_functions.h++": {
            "skewnorm_ppf_float": "ffff->f",
            "skewnorm_ppf_double": "dddd->d"
        }
    },
    "_skewnorm_isf": {
        "boost_special_functions.h++": {
            "skewnorm_isf_float": "ffff->f",
            "skewnorm_isf_double": "dddd->d"
        }
    },
    "_binom_pmf": {
        "boost_special_functions.h++": {
            "binom_pmf_float": "fff->f",
            "binom_pmf_double": "ddd->d"
        }
    },
    "_binom_cdf": {
        "boost_special_functions.h++": {
            "binom_cdf_float": "fff->f",
            "binom_cdf_double": "ddd->d"
        }
    },
    "_binom_ppf": {
        "boost_special_functions.h++": {
            "binom_ppf_float": "fff->f",
            "binom_ppf_double": "ddd->d"
        }
    },
    "_binom_sf": {
        "boost_special_functions.h++": {
            "binom_sf_float": "fff->f",
            "binom_sf_double": "ddd->d"
        }
    },
    "_binom_isf": {
        "boost_special_functions.h++": {
            "binom_isf_float": "fff->f",
            "binom_isf_double": "ddd->d"
        }
    },
    "_nbinom_pmf": {
        "boost_special_functions.h++": {
            "nbinom_pmf_float": "fff->f",
            "nbinom_pmf_double": "ddd->d"
        }
    },
    "_nbinom_cdf": {
        "boost_special_functions.h++": {
            "nbinom_cdf_float": "fff->f",
            "nbinom_cdf_double": "ddd->d"
        }
    },
    "_nbinom_ppf": {
        "boost_special_functions.h++": {
            "nbinom_ppf_float": "fff->f",
            "nbinom_ppf_double": "ddd->d"
        }
    },
    "_nbinom_sf": {
        "boost_special_functions.h++": {
            "nbinom_sf_float": "fff->f",
            "nbinom_sf_double": "ddd->d"
        }
    },
    "_nbinom_isf": {
        "boost_special_functions.h++": {
            "nbinom_isf_float": "fff->f",
            "nbinom_isf_double": "ddd->d"
        }
    },
    "_nbinom_mean": {
        "boost_special_functions.h++": {
            "nbinom_mean_float": "ff->f",
            "nbinom_mean_double": "dd->d"
        }
    },
    "_nbinom_variance": {
        "boost_special_functions.h++": {
            "nbinom_variance_float": "ff->f",
            "nbinom_variance_double": "dd->d"
        }
    },
    "_nbinom_skewness": {
        "boost_special_functions.h++": {
            "nbinom_skewness_float": "ff->f",
            "nbinom_skewness_double": "dd->d"
        }
    },
    "_nbinom_kurtosis_excess": {
        "boost_special_functions.h++": {
            "nbinom_kurtosis_excess_float": "ff->f",
            "nbinom_kurtosis_excess_double": "dd->d"
        }
    },
    "_hypergeom_pmf": {
        "boost_special_functions.h++": {
            "hypergeom_pmf_float": "ffff->f",
            "hypergeom_pmf_double": "dddd->d"
        }
    },
    "_hypergeom_cdf": {
        "boost_special_functions.h++": {
            "hypergeom_cdf_float": "ffff->f",
            "hypergeom_cdf_double": "dddd->d"
        }
    },
    "_hypergeom_sf": {
        "boost_special_functions.h++": {
            "hypergeom_sf_float": "ffff->f",
            "hypergeom_sf_double": "dddd->d"
        }
    },
    "_hypergeom_mean": {
        "boost_special_functions.h++": {
            "hypergeom_mean_float": "fff->f",
            "hypergeom_mean_double": "ddd->d"
        }
    },
    "_hypergeom_variance": {
        "boost_special_functions.h++": {
            "hypergeom_variance_float": "fff->f",
            "hypergeom_variance_double": "ddd->d"
        }
    },
    "_hypergeom_skewness": {
        "boost_special_functions.h++": {
            "hypergeom_skewness_float": "fff->f",
            "hypergeom_skewness_double": "ddd->d"
        }
    }
}<|MERGE_RESOLUTION|>--- conflicted
+++ resolved
@@ -9,15 +9,6 @@
             "cosine_invcdf": "d->d"
         }
     },
-<<<<<<< HEAD
-    "_cospi": {
-        "_special.h++": {
-            "cephes_cospi": "d->d",
-            "ccospi": "D->D"
-        }
-    },
-=======
->>>>>>> 23eb8382
     "_ellip_harm": {
         "_ellip_harm.pxd": {
             "ellip_harmonic": "ddiiddd->d"
@@ -51,15 +42,6 @@
             "_sf_error_test_function": "i->i"
         }
     },
-<<<<<<< HEAD
-    "_sinpi": {
-        "_special.h++": {
-            "cephes_sinpi": "d->d",
-            "csinpi": "D->D"
-        }
-    },
-=======
->>>>>>> 23eb8382
     "_spherical_in": {
         "_spherical_bessel.pxd": {
             "spherical_in_complex": "lD->D",
@@ -567,15 +549,6 @@
             "cfresnl_wrap": "D*DD->*i"
         }
     },
-<<<<<<< HEAD
-    "gamma": {
-        "_special.h++": {
-            "cgamma": "D->D",
-            "cephes_Gamma": "d->d"
-        }
-    },
-=======
->>>>>>> 23eb8382
     "gammainc": {
         "_special.h++": {
             "cephes_igam": "dd->d"
@@ -648,15 +621,6 @@
             "chyp1f1_wrap": "ddD->D"
         }
     },
-<<<<<<< HEAD
-    "hyp2f1": {
-        "_special.h++": {
-            "cephes_hyp2f1": "dddd->d",
-            "hyp2f1_complex": "dddD->D"
-        }
-    },
-=======
->>>>>>> 23eb8382
     "hyperu": {
         "_hypergeometric.pxd": {
             "hyperu": "ddd->d"
@@ -934,15 +898,6 @@
             "rel_entr": "dd->d"
         }
     },
-<<<<<<< HEAD
-    "rgamma": {
-        "_special.h++": {
-            "crgamma": "D->D",
-            "cephes_rgamma": "d->d"
-        }
-    },
-=======
->>>>>>> 23eb8382
     "round": {
         "_special.h++": {
             "cephes_round": "d->d"
