__all__ = ['RegularGridInterpolator', 'interpn']

import itertools

import numpy as np

from .interpnd import _ndim_coords_from_arrays
from ._cubic import PchipInterpolator
from ._rgi_cython import evaluate_linear, find_indices
from ._bsplines import make_interp_spline
from ._fitpack2 import RectBivariateSpline


def _make_points_and_values_ascending(points, values):
    # create ascending points
    sorted_indexes = tuple(np.argsort(point) for point in points)
    points_asc = tuple(
        np.asarray(point)[sort_index] for (point, sort_index) in
        zip(points, sorted_indexes))

    # create ascending values
    ordered_indexes = tuple([*range(len(x))] for x in sorted_indexes)
    ordered_indexes_array = np.array(
        [i.flatten() for i in np.meshgrid(*ordered_indexes)]).transpose()
    sorted_indexes_array = np.array(
        [i.flatten() for i in np.meshgrid(*sorted_indexes)]).transpose()

    values_asc = np.zeros_like(np.asarray(values))
    for o, s in zip(ordered_indexes_array, sorted_indexes_array):
        values_asc[tuple(o)] = values[tuple(s)]

    return points_asc, values_asc


class RegularGridInterpolator:
    """
    Interpolation on a regular or rectilinear grid in arbitrary dimensions.

    The data must be defined on a rectilinear grid; that is, a rectangular
    grid with even or uneven spacing. Linear, nearest-neighbor, spline
    interpolations are supported. After setting up the interpolator object,
    the interpolation method may be chosen at each evaluation.

    Parameters
    ----------
    points : tuple of ndarray of float, with shapes (m1, ), ..., (mn, )
        The points defining the regular grid in n dimensions. The points in
        each dimension (i.e. every elements of the points tuple) must be
        strictly ascending or descending.

    values : array_like, shape (m1, ..., mn, ...)
        The data on the regular grid in n dimensions. Complex data can be
        acceptable.

    method : str, optional
        The method of interpolation to perform. Supported are "linear",
        "nearest", "slinear", "cubic", "quintic" and "pchip". This
        parameter will become the default for the object's ``__call__``
        method. Default is "linear".

    bounds_error : bool, optional
        If True, when interpolated values are requested outside of the
        domain of the input data, a ValueError is raised.
        If False, then `fill_value` is used.
        Default is True.

    fill_value : float or None, optional
        The value to use for points outside of the interpolation domain.
        If None, values outside the domain are extrapolated.
        Default is ``np.nan``.

    Methods
    -------
    __call__

    Attributes
    ----------
    grid : tuple of ndarrays
        The points defining the regular grid in n dimensions.
        This tuple defines the full grid via
        ``np.meshgrid(*grid, indexing='ij')``
    values : ndarray
        Data values at the grid.
    method : str
        Interpolation method.
    fill_value : float or ``None``
        Use this value for out-of-bounds arguments to `__call__`.
    bounds_error : bool
        If ``True``, out-of-bounds argument raise a ``ValueError``.

    Notes
    -----
    Contrary to `LinearNDInterpolator` and `NearestNDInterpolator`, this class
    avoids expensive triangulation of the input data by taking advantage of the
    regular grid structure.

    In other words, this class assumes that the data is defined on a
    *rectilinear* grid.

    .. versionadded:: 0.14

    The 'slinear'(k=1), 'cubic'(k=3), and 'quintic'(k=5) methods are
    tensor-product spline interpolators, where `k` is the spline degree,
    If any dimension has fewer points than `k` + 1, an error will be raised.

    .. versionadded:: 1.9

    Examples
    --------
    **Evaluate a function on the points of a 3-D grid**

    As a first example, we evaluate a simple example function on the points of
    a 3-D grid:

    >>> from scipy.interpolate import RegularGridInterpolator
    >>> def f(x, y, z):
    ...     return 2 * x**3 + 3 * y**2 - z
    >>> x = np.linspace(1, 4, 11)
    >>> y = np.linspace(4, 7, 22)
    >>> z = np.linspace(7, 9, 33)
    >>> xg, yg ,zg = np.meshgrid(x, y, z, indexing='ij', sparse=True)
    >>> data = f(xg, yg, zg)

    ``data`` is now a 3-D array with ``data[i, j, k] = f(x[i], y[j], z[k])``.
    Next, define an interpolating function from this data:

    >>> interp = RegularGridInterpolator((x, y, z), data)

    Evaluate the interpolating function at the two points
    ``(x,y,z) = (2.1, 6.2, 8.3)`` and ``(3.3, 5.2, 7.1)``:

    >>> pts = np.array([[2.1, 6.2, 8.3],
    ...                 [3.3, 5.2, 7.1]])
    >>> interp(pts)
    array([ 125.80469388,  146.30069388])

    which is indeed a close approximation to

    >>> f(2.1, 6.2, 8.3), f(3.3, 5.2, 7.1)
    (125.54200000000002, 145.894)

    **Interpolate and extrapolate a 2D dataset**

    As a second example, we interpolate and extrapolate a 2D data set:

    >>> x, y = np.array([-2, 0, 4]), np.array([-2, 0, 2, 5])
    >>> def ff(x, y):
    ...     return x**2 + y**2

    >>> xg, yg = np.meshgrid(x, y, indexing='ij')
    >>> data = ff(xg, yg)
    >>> interp = RegularGridInterpolator((x, y), data,
    ...                                  bounds_error=False, fill_value=None)

    >>> import matplotlib.pyplot as plt
    >>> fig = plt.figure()
    >>> ax = fig.add_subplot(projection='3d')
    >>> ax.scatter(xg.ravel(), yg.ravel(), data.ravel(),
    ...            s=60, c='k', label='data')

    Evaluate and plot the interpolator on a finer grid

    >>> xx = np.linspace(-4, 9, 31)
    >>> yy = np.linspace(-4, 9, 31)
    >>> X, Y = np.meshgrid(xx, yy, indexing='ij')

    >>> # interpolator
    >>> ax.plot_wireframe(X, Y, interp((X, Y)), rstride=3, cstride=3,
    ...                   alpha=0.4, color='m', label='linear interp')

    >>> # ground truth
    >>> ax.plot_wireframe(X, Y, ff(X, Y), rstride=3, cstride=3,
    ...                   alpha=0.4, label='ground truth')
    >>> plt.legend()
    >>> plt.show()

    Other examples are given
    :ref:`in the tutorial <tutorial-interpolate_regular_grid_interpolator>`.

    See Also
    --------
    NearestNDInterpolator : Nearest neighbor interpolation on *unstructured*
                            data in N dimensions

    LinearNDInterpolator : Piecewise linear interpolant on *unstructured* data
                           in N dimensions

    interpn : a convenience function which wraps `RegularGridInterpolator`

    scipy.ndimage.map_coordinates : interpolation on grids with equal spacing
                                    (suitable for e.g., N-D image resampling)

    References
    ----------
    .. [1] Python package *regulargrid* by Johannes Buchner, see
           https://pypi.python.org/pypi/regulargrid/
    .. [2] Wikipedia, "Trilinear interpolation",
           https://en.wikipedia.org/wiki/Trilinear_interpolation
    .. [3] Weiser, Alan, and Sergio E. Zarantonello. "A note on piecewise linear
           and multilinear table interpolation in many dimensions." MATH.
           COMPUT. 50.181 (1988): 189-196.
           https://www.ams.org/journals/mcom/1988-50-181/S0025-5718-1988-0917826-0/S0025-5718-1988-0917826-0.pdf
           :doi:`10.1090/S0025-5718-1988-0917826-0`

    """
    # this class is based on code originally programmed by Johannes Buchner,
    # see https://github.com/JohannesBuchner/regulargrid

    _SPLINE_DEGREE_MAP = {"slinear": 1, "cubic": 3, "quintic": 5, 'pchip': 3}
    _SPLINE_METHODS = list(_SPLINE_DEGREE_MAP.keys())
    _ALL_METHODS = ["linear", "nearest"] + _SPLINE_METHODS

    def __init__(self, points, values, method="linear", bounds_error=True,
                 fill_value=np.nan):
        if method not in self._ALL_METHODS:
            raise ValueError("Method '%s' is not defined" % method)
        elif method in self._SPLINE_METHODS:
            self._validate_grid_dimensions(points, method)
        self.method = method
        self.bounds_error = bounds_error

        if not hasattr(values, 'ndim'):
            # allow reasonable duck-typed values
            values = np.asarray(values)

        if len(points) > values.ndim:
            raise ValueError("There are %d point arrays, but values has %d "
                             "dimensions" % (len(points), values.ndim))

        if hasattr(values, 'dtype') and hasattr(values, 'astype'):
            if not np.issubdtype(values.dtype, np.inexact):
                values = values.astype(float)

        self.fill_value = fill_value
        if fill_value is not None:
            fill_value_dtype = np.asarray(fill_value).dtype
            if (hasattr(values, 'dtype') and not
                    np.can_cast(fill_value_dtype, values.dtype,
                                casting='same_kind')):
                raise ValueError("fill_value must be either 'None' or "
                                 "of a type compatible with values")

        for i, p in enumerate(points):
            diff_p = np.diff(p)
            if not np.all(diff_p > 0.):
                if np.all(diff_p < 0.):
                    # input is descending, so make it ascending
                    points, values = _make_points_and_values_ascending(
                        points, values)
                else:
                    raise ValueError(
                        "The points in dimension %d must be strictly "
                        "ascending or descending" % i)
            if not np.asarray(p).ndim == 1:
                raise ValueError("The points in dimension %d must be "
                                 "1-dimensional" % i)
            if not values.shape[i] == len(p):
                raise ValueError("There are %d points and %d values in "
                                 "dimension %d" % (len(p), values.shape[i], i))
        self.grid = tuple([np.asarray(p) for p in points])
        self.values = values

    def __call__(self, xi, method=None):
        """
        Interpolation at coordinates.

        Parameters
        ----------
        xi : ndarray of shape (..., ndim)
            The coordinates to evaluate the interpolator at.

        method : str
            The method of interpolation to perform. Supported are "linear" and
            "nearest".

        Examples
        --------
        Here we define a nearest-neighbor interpolator of a simple function

        >>> x, y = np.array([0, 1, 2]), np.array([1, 3, 7])
        >>> def f(x, y):
        ...     return x**2 + y**2
        >>> data = f(*np.meshgrid(x, y, indexing='ij', sparse=True))
        >>> from scipy.interpolate import RegularGridInterpolator
        >>> interp = RegularGridInterpolator((x, y), data, method='nearest')

        By construction, the interpolator uses the nearest-neighbor
        interpolation

        >>> interp([[1.5, 1.3], [0.3, 4.5]])
        array([2., 9.])

        We can however evaluate the linear interpolant by overriding the
        `method` parameter

        >>> interp([[1.5, 1.3], [0.3, 4.5]], method='linear')
        array([ 4.7, 24.3])
        """
        is_method_changed = self.method != method
        method = self.method if method is None else method
        if method not in self._ALL_METHODS:
            raise ValueError("Method '%s' is not defined" % method)

        ndim = len(self.grid)
        xi = _ndim_coords_from_arrays(xi, ndim=ndim)
        if xi.shape[-1] != len(self.grid):
            raise ValueError("The requested sample points xi have dimension "
                             f"{xi.shape[-1]} but this "
                             f"RegularGridInterpolator has dimension {ndim}")

        xi_shape = xi.shape
        xi = xi.reshape(-1, xi_shape[-1])

        # find nans in input
        nans = np.any(np.isnan(xi), axis=-1)

        if self.bounds_error:
            for i, p in enumerate(xi.T):
                if not np.logical_and(np.all(self.grid[i][0] <= p),
                                      np.all(p <= self.grid[i][-1])):
                    raise ValueError("One of the requested xi is out of bounds "
                                     "in dimension %d" % i)
            out_of_bounds = None
        else:
            out_of_bounds = self._find_out_of_bounds(xi.T)

        if method == "linear":
            indices, norm_distances = self._find_indices(xi.T)
            result = self._evaluate_linear(indices,
                                           norm_distances,
                                           out_of_bounds)
        elif method == "nearest":
            indices, norm_distances = self._find_indices(xi.T)
            result = self._evaluate_nearest(indices,
                                            norm_distances,
                                            out_of_bounds)
        elif method in self._SPLINE_METHODS:
            if is_method_changed:
                self._validate_grid_dimensions(self.grid, method)
            result = self._evaluate_spline(self.values.T, xi, method)

        if not self.bounds_error and self.fill_value is not None:
            result[out_of_bounds] = self.fill_value

        # f(nan) = nan, if any
        if np.any(nans):
            result[nans] = np.nan
        return result.reshape(xi_shape[:-1] + self.values.shape[ndim:])

    def _evaluate_linear(self, indices, norm_distances, out_of_bounds):
        return evaluate_linear(self.values, indices, norm_distances, out_of_bounds)

    def _evaluate_nearest(self, indices, norm_distances, out_of_bounds):
        idx_res = [np.where(yi <= .5, i, i + 1)
                   for i, yi in zip(indices, norm_distances)]
        return self.values[tuple(idx_res)]

    def _validate_grid_dimensions(self, points, method):
        k = self._SPLINE_DEGREE_MAP[method]
        for i, point in enumerate(points):
            ndim = len(np.atleast_1d(point))
            if ndim <= k:
                raise ValueError(f"There are {ndim} points in dimension {i},"
                                 f" but method {method} requires at least "
                                 f" {k+1} points per dimension.")

    def _evaluate_spline(self, values, xi, method):
        # ensure xi is 2D list of points to evaluate
        if xi.ndim == 1:
            xi = xi.reshape((1, xi.size))
        m, n = xi.shape

        if method == 'pchip':
            _eval_func = self._do_pchip
        else:
            _eval_func = self._do_spline_fit
        k = self._SPLINE_DEGREE_MAP[method]

        # Non-stationary procedure: difficult to vectorize this part entirely
        # into numpy-level operations. Unfortunately this requires explicit
        # looping over each point in xi.

        # can at least vectorize the first pass across all points in the
        # last variable of xi.
        last_dim = n - 1
        first_values = _eval_func(self.grid[last_dim],
                                  values,
                                  xi[:, last_dim],
                                  k)

        # the rest of the dimensions have to be on a per point-in-xi basis
        result = np.empty(m, dtype=self.values.dtype)
        for j in range(m):
            # Main process: Apply 1D interpolate in each dimension
            # sequentially, starting with the last dimension.
            # These are then "folded" into the next dimension in-place.
            folded_values = first_values[j]
            for i in range(last_dim-1, -1, -1):
                # Interpolate for each 1D from the last dimensions.
                # This collapses each 1D sequence into a scalar.
                folded_values = _eval_func(self.grid[i],
                                           folded_values,
                                           xi[j, i],
                                           k)
            result[j] = folded_values

        return result

    @staticmethod
    def _do_spline_fit(x, y, pt, k):
        local_interp = make_interp_spline(x, y, k=k, axis=0)
        values = local_interp(pt)
        return values

    @staticmethod
    def _do_pchip(x, y, pt, k):
        local_interp = PchipInterpolator(x, y, axis=0)
        values = local_interp(pt)
        return values

    def _find_indices(self, xi):
<<<<<<< HEAD
        return find_indices(self.grid, self.bounds_error, xi)
=======
        # find relevant edges between which xi are situated
        indices = []
        # compute distance to lower edge in unity units
        norm_distances = []
        # iterate through dimensions
        for x, grid in zip(xi, self.grid):
            i = np.searchsorted(grid, x) - 1
            i[i < 0] = 0
            i[i > grid.size - 2] = grid.size - 2
            indices.append(i)

            # compute norm_distances, incl length-1 grids,
            # where `grid[i+1] == grid[i]`
            denom = grid[i + 1] - grid[i]
            with np.errstate(divide='ignore', invalid='ignore'):
                norm_dist = np.where(denom != 0, (x - grid[i]) / denom, 0)
            norm_distances.append(norm_dist)

        return indices, norm_distances

    def _find_out_of_bounds(self, xi):
        # check for out of bounds xi
        out_of_bounds = np.zeros((xi.shape[1]), dtype=bool)
        # iterate through dimensions
        for x, grid in zip(xi, self.grid):
            out_of_bounds += x < grid[0]
            out_of_bounds += x > grid[-1]
        return out_of_bounds
>>>>>>> 9f15c95f


def interpn(points, values, xi, method="linear", bounds_error=True,
            fill_value=np.nan):
    """
    Multidimensional interpolation on regular or rectilinear grids.

    Strictly speaking, not all regular grids are supported - this function
    works on *rectilinear* grids, that is, a rectangular grid with even or
    uneven spacing.

    Parameters
    ----------
    points : tuple of ndarray of float, with shapes (m1, ), ..., (mn, )
        The points defining the regular grid in n dimensions. The points in
        each dimension (i.e. every elements of the points tuple) must be
        strictly ascending or descending.

    values : array_like, shape (m1, ..., mn, ...)
        The data on the regular grid in n dimensions. Complex data can be
        acceptable.

    xi : ndarray of shape (..., ndim)
        The coordinates to sample the gridded data at

    method : str, optional
        The method of interpolation to perform. Supported are "linear" and
        "nearest", and "splinef2d". "splinef2d" is only supported for
        2-dimensional data.

    bounds_error : bool, optional
        If True, when interpolated values are requested outside of the
        domain of the input data, a ValueError is raised.
        If False, then `fill_value` is used.

    fill_value : number, optional
        If provided, the value to use for points outside of the
        interpolation domain. If None, values outside
        the domain are extrapolated.  Extrapolation is not supported by method
        "splinef2d".

    Returns
    -------
    values_x : ndarray, shape xi.shape[:-1] + values.shape[ndim:]
        Interpolated values at input coordinates.

    Notes
    -----

    .. versionadded:: 0.14

    Examples
    --------
    Evaluate a simple example function on the points of a regular 3-D grid:

    >>> from scipy.interpolate import interpn
    >>> def value_func_3d(x, y, z):
    ...     return 2 * x + 3 * y - z
    >>> x = np.linspace(0, 4, 5)
    >>> y = np.linspace(0, 5, 6)
    >>> z = np.linspace(0, 6, 7)
    >>> points = (x, y, z)
    >>> values = value_func_3d(*np.meshgrid(*points, indexing='ij'))

    Evaluate the interpolating function at a point

    >>> point = np.array([2.21, 3.12, 1.15])
    >>> print(interpn(points, values, point))
    [12.63]

    See Also
    --------
    NearestNDInterpolator : Nearest neighbor interpolation on unstructured
                            data in N dimensions

    LinearNDInterpolator : Piecewise linear interpolant on unstructured data
                           in N dimensions

    RegularGridInterpolator : interpolation on a regular or rectilinear grid
                              in arbitrary dimensions (`interpn` wraps this
                              class).

    RectBivariateSpline : Bivariate spline approximation over a rectangular mesh

    scipy.ndimage.map_coordinates : interpolation on grids with equal spacing
                                    (suitable for e.g., N-D image resampling)

    """
    # sanity check 'method' kwarg
    if method not in ["linear", "nearest", "splinef2d"]:
        raise ValueError("interpn only understands the methods 'linear', "
                         "'nearest', and 'splinef2d'. You provided %s." %
                         method)

    if not hasattr(values, 'ndim'):
        values = np.asarray(values)

    ndim = values.ndim
    if ndim > 2 and method == "splinef2d":
        raise ValueError("The method splinef2d can only be used for "
                         "2-dimensional input data")
    if not bounds_error and fill_value is None and method == "splinef2d":
        raise ValueError("The method splinef2d does not support extrapolation.")

    # sanity check consistency of input dimensions
    if len(points) > ndim:
        raise ValueError("There are %d point arrays, but values has %d "
                         "dimensions" % (len(points), ndim))
    if len(points) != ndim and method == 'splinef2d':
        raise ValueError("The method splinef2d can only be used for "
                         "scalar data with one point per coordinate")

    # sanity check input grid
    for i, p in enumerate(points):
        diff_p = np.diff(p)
        if not np.all(diff_p > 0.):
            if np.all(diff_p < 0.):
                # input is descending, so make it ascending
                points, values = _make_points_and_values_ascending(points,
                                                                   values)
            else:
                raise ValueError("The points in dimension %d must be strictly "
                                 "ascending or descending" % i)
        if not np.asarray(p).ndim == 1:
            raise ValueError("The points in dimension %d must be "
                             "1-dimensional" % i)
        if not values.shape[i] == len(p):
            raise ValueError("There are %d points and %d values in "
                             "dimension %d" % (len(p), values.shape[i], i))
    grid = tuple([np.asarray(p) for p in points])

    # sanity check requested xi
    xi = _ndim_coords_from_arrays(xi, ndim=len(grid))
    if xi.shape[-1] != len(grid):
        raise ValueError("The requested sample points xi have dimension "
                         "%d, but this RegularGridInterpolator has "
                         "dimension %d" % (xi.shape[-1], len(grid)))

    if bounds_error:
        for i, p in enumerate(xi.T):
            if not np.logical_and(np.all(grid[i][0] <= p),
                                                np.all(p <= grid[i][-1])):
                raise ValueError("One of the requested xi is out of bounds "
                                "in dimension %d" % i)

    # perform interpolation
    if method == "linear":
        interp = RegularGridInterpolator(points, values, method="linear",
                                         bounds_error=bounds_error,
                                         fill_value=fill_value)
        return interp(xi)
    elif method == "nearest":
        interp = RegularGridInterpolator(points, values, method="nearest",
                                         bounds_error=bounds_error,
                                         fill_value=fill_value)
        return interp(xi)
    elif method == "splinef2d":
        xi_shape = xi.shape
        xi = xi.reshape(-1, xi.shape[-1])

        # RectBivariateSpline doesn't support fill_value; we need to wrap here
        idx_valid = np.all((grid[0][0] <= xi[:, 0], xi[:, 0] <= grid[0][-1],
                            grid[1][0] <= xi[:, 1], xi[:, 1] <= grid[1][-1]),
                           axis=0)
        result = np.empty_like(xi[:, 0])

        # make a copy of values for RectBivariateSpline
        interp = RectBivariateSpline(points[0], points[1], values[:])
        result[idx_valid] = interp.ev(xi[idx_valid, 0], xi[idx_valid, 1])
        result[np.logical_not(idx_valid)] = fill_value

        return result.reshape(xi_shape[:-1])<|MERGE_RESOLUTION|>--- conflicted
+++ resolved
@@ -419,28 +419,8 @@
         return values
 
     def _find_indices(self, xi):
-<<<<<<< HEAD
+
         return find_indices(self.grid, self.bounds_error, xi)
-=======
-        # find relevant edges between which xi are situated
-        indices = []
-        # compute distance to lower edge in unity units
-        norm_distances = []
-        # iterate through dimensions
-        for x, grid in zip(xi, self.grid):
-            i = np.searchsorted(grid, x) - 1
-            i[i < 0] = 0
-            i[i > grid.size - 2] = grid.size - 2
-            indices.append(i)
-
-            # compute norm_distances, incl length-1 grids,
-            # where `grid[i+1] == grid[i]`
-            denom = grid[i + 1] - grid[i]
-            with np.errstate(divide='ignore', invalid='ignore'):
-                norm_dist = np.where(denom != 0, (x - grid[i]) / denom, 0)
-            norm_distances.append(norm_dist)
-
-        return indices, norm_distances
 
     def _find_out_of_bounds(self, xi):
         # check for out of bounds xi
@@ -450,7 +430,6 @@
             out_of_bounds += x < grid[0]
             out_of_bounds += x > grid[-1]
         return out_of_bounds
->>>>>>> 9f15c95f
 
 
 def interpn(points, values, xi, method="linear", bounds_error=True,
