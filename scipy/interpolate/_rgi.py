__all__ = ['RegularGridInterpolator', 'interpn']

import itertools

import numpy as np

from .interpnd import _ndim_coords_from_arrays
from ._cubic import PchipInterpolator
from ._rgi_cython import evaluate_linear_2d, find_indices
from ._bsplines import make_interp_spline
from ._fitpack2 import RectBivariateSpline


def _make_points_and_values_ascending(points, values):
    # create ascending points
    sorted_indexes = tuple(np.argsort(point) for point in points)
    points_asc = tuple(
        np.asarray(point)[sort_index] for (point, sort_index) in
        zip(points, sorted_indexes))

    # create ascending values
    ordered_indexes = tuple([*range(len(x))] for x in sorted_indexes)
    ordered_indexes_array = np.array(
        [i.flatten() for i in np.meshgrid(*ordered_indexes)]).transpose()
    sorted_indexes_array = np.array(
        [i.flatten() for i in np.meshgrid(*sorted_indexes)]).transpose()

    values_asc = np.zeros_like(np.asarray(values))
    for o, s in zip(ordered_indexes_array, sorted_indexes_array):
        values_asc[tuple(o)] = values[tuple(s)]

    return points_asc, values_asc


class RegularGridInterpolator:
    """
    Interpolation on a regular or rectilinear grid in arbitrary dimensions.

    The data must be defined on a rectilinear grid; that is, a rectangular
    grid with even or uneven spacing. Linear, nearest-neighbor, spline
    interpolations are supported. After setting up the interpolator object,
    the interpolation method may be chosen at each evaluation.

    Parameters
    ----------
    points : tuple of ndarray of float, with shapes (m1, ), ..., (mn, )
        The points defining the regular grid in n dimensions. The points in
        each dimension (i.e. every elements of the points tuple) must be
        strictly ascending or descending.

    values : array_like, shape (m1, ..., mn, ...)
        The data on the regular grid in n dimensions. Complex data can be
        acceptable.

    method : str, optional
        The method of interpolation to perform. Supported are "linear",
        "nearest", "slinear", "cubic", "quintic" and "pchip". This
        parameter will become the default for the object's ``__call__``
        method. Default is "linear".

    bounds_error : bool, optional
        If True, when interpolated values are requested outside of the
        domain of the input data, a ValueError is raised.
        If False, then `fill_value` is used.
        Default is True.

    fill_value : float or None, optional
        The value to use for points outside of the interpolation domain.
        If None, values outside the domain are extrapolated.
        Default is ``np.nan``.

    Methods
    -------
    __call__

    Attributes
    ----------
    grid : tuple of ndarrays
        The points defining the regular grid in n dimensions.
        This tuple defines the full grid via
        ``np.meshgrid(*grid, indexing='ij')``
    values : ndarray
        Data values at the grid.
    method : str
        Interpolation method.
    fill_value : float or ``None``
        Use this value for out-of-bounds arguments to `__call__`.
    bounds_error : bool
        If ``True``, out-of-bounds argument raise a ``ValueError``.

    Notes
    -----
    Contrary to `LinearNDInterpolator` and `NearestNDInterpolator`, this class
    avoids expensive triangulation of the input data by taking advantage of the
    regular grid structure.

    In other words, this class assumes that the data is defined on a
    *rectilinear* grid.

    .. versionadded:: 0.14

    The 'slinear'(k=1), 'cubic'(k=3), and 'quintic'(k=5) methods are
    tensor-product spline interpolators, where `k` is the spline degree,
    If any dimension has fewer points than `k` + 1, an error will be raised.

    .. versionadded:: 1.9

    If the input data is such that dimensions have incommensurate
    units and differ by many orders of magnitude, the interpolant may have
    numerical artifacts. Consider rescaling the data before interpolating.

    Examples
    --------
    **Evaluate a function on the points of a 3-D grid**

    As a first example, we evaluate a simple example function on the points of
    a 3-D grid:

    >>> from scipy.interpolate import RegularGridInterpolator
    >>> def f(x, y, z):
    ...     return 2 * x**3 + 3 * y**2 - z
    >>> x = np.linspace(1, 4, 11)
    >>> y = np.linspace(4, 7, 22)
    >>> z = np.linspace(7, 9, 33)
    >>> xg, yg ,zg = np.meshgrid(x, y, z, indexing='ij', sparse=True)
    >>> data = f(xg, yg, zg)

    ``data`` is now a 3-D array with ``data[i, j, k] = f(x[i], y[j], z[k])``.
    Next, define an interpolating function from this data:

    >>> interp = RegularGridInterpolator((x, y, z), data)

    Evaluate the interpolating function at the two points
    ``(x,y,z) = (2.1, 6.2, 8.3)`` and ``(3.3, 5.2, 7.1)``:

    >>> pts = np.array([[2.1, 6.2, 8.3],
    ...                 [3.3, 5.2, 7.1]])
    >>> interp(pts)
    array([ 125.80469388,  146.30069388])

    which is indeed a close approximation to

    >>> f(2.1, 6.2, 8.3), f(3.3, 5.2, 7.1)
    (125.54200000000002, 145.894)

    **Interpolate and extrapolate a 2D dataset**

    As a second example, we interpolate and extrapolate a 2D data set:

    >>> x, y = np.array([-2, 0, 4]), np.array([-2, 0, 2, 5])
    >>> def ff(x, y):
    ...     return x**2 + y**2

    >>> xg, yg = np.meshgrid(x, y, indexing='ij')
    >>> data = ff(xg, yg)
    >>> interp = RegularGridInterpolator((x, y), data,
    ...                                  bounds_error=False, fill_value=None)

    >>> import matplotlib.pyplot as plt
    >>> fig = plt.figure()
    >>> ax = fig.add_subplot(projection='3d')
    >>> ax.scatter(xg.ravel(), yg.ravel(), data.ravel(),
    ...            s=60, c='k', label='data')

    Evaluate and plot the interpolator on a finer grid

    >>> xx = np.linspace(-4, 9, 31)
    >>> yy = np.linspace(-4, 9, 31)
    >>> X, Y = np.meshgrid(xx, yy, indexing='ij')

    >>> # interpolator
    >>> ax.plot_wireframe(X, Y, interp((X, Y)), rstride=3, cstride=3,
    ...                   alpha=0.4, color='m', label='linear interp')

    >>> # ground truth
    >>> ax.plot_wireframe(X, Y, ff(X, Y), rstride=3, cstride=3,
    ...                   alpha=0.4, label='ground truth')
    >>> plt.legend()
    >>> plt.show()

    Other examples are given
    :ref:`in the tutorial <tutorial-interpolate_regular_grid_interpolator>`.

    See Also
    --------
    NearestNDInterpolator : Nearest neighbor interpolation on *unstructured*
                            data in N dimensions

    LinearNDInterpolator : Piecewise linear interpolant on *unstructured* data
                           in N dimensions

    interpn : a convenience function which wraps `RegularGridInterpolator`

    scipy.ndimage.map_coordinates : interpolation on grids with equal spacing
                                    (suitable for e.g., N-D image resampling)

    References
    ----------
    .. [1] Python package *regulargrid* by Johannes Buchner, see
           https://pypi.python.org/pypi/regulargrid/
    .. [2] Wikipedia, "Trilinear interpolation",
           https://en.wikipedia.org/wiki/Trilinear_interpolation
    .. [3] Weiser, Alan, and Sergio E. Zarantonello. "A note on piecewise linear
           and multilinear table interpolation in many dimensions." MATH.
           COMPUT. 50.181 (1988): 189-196.
           https://www.ams.org/journals/mcom/1988-50-181/S0025-5718-1988-0917826-0/S0025-5718-1988-0917826-0.pdf
           :doi:`10.1090/S0025-5718-1988-0917826-0`

    """
    # this class is based on code originally programmed by Johannes Buchner,
    # see https://github.com/JohannesBuchner/regulargrid

    _SPLINE_DEGREE_MAP = {"slinear": 1, "cubic": 3, "quintic": 5, 'pchip': 3}
    _SPLINE_METHODS = list(_SPLINE_DEGREE_MAP.keys())
    _ALL_METHODS = ["linear", "nearest"] + _SPLINE_METHODS

    def __init__(self, points, values, method="linear", bounds_error=True,
                 fill_value=np.nan):
        if method not in self._ALL_METHODS:
            raise ValueError("Method '%s' is not defined" % method)
        elif method in self._SPLINE_METHODS:
            self._validate_grid_dimensions(points, method)
        self.method = method
        self.bounds_error = bounds_error
        self.grid, self._descending_dimensions = self._check_points(points)
        self.values = self._check_values(values)
        self._check_dimensionality(self.grid, self.values)
        self.fill_value = self._check_fill_value(self.values, fill_value)
        if self._descending_dimensions:
            self.values = np.flip(values, axis=self._descending_dimensions)

    def _check_dimensionality(self, points, values):
        if len(points) > values.ndim:
            raise ValueError("There are %d point arrays, but values has %d "
                             "dimensions" % (len(points), values.ndim))
        for i, p in enumerate(points):
            if not np.asarray(p).ndim == 1:
                raise ValueError("The points in dimension %d must be "
                                 "1-dimensional" % i)
            if not values.shape[i] == len(p):
                raise ValueError("There are %d points and %d values in "
                                 "dimension %d" % (len(p), values.shape[i], i))

    def _check_values(self, values):
        if not hasattr(values, 'ndim'):
            # allow reasonable duck-typed values
            values = np.asarray(values)

        if hasattr(values, 'dtype') and hasattr(values, 'astype'):
            if not np.issubdtype(values.dtype, np.inexact):
                values = values.astype(float)

        return values

    def _check_fill_value(self, values, fill_value):
        if fill_value is not None:
            fill_value_dtype = np.asarray(fill_value).dtype
            if (hasattr(values, 'dtype') and not
                    np.can_cast(fill_value_dtype, values.dtype,
                                casting='same_kind')):
                raise ValueError("fill_value must be either 'None' or "
                                 "of a type compatible with values")
        return fill_value

    def _check_points(self, points):
        descending_dimensions = []
        grid = []
        for i, p in enumerate(points):
            # early make points float
            # see https://github.com/scipy/scipy/pull/17230
            p = np.asarray(p, dtype=float)
            if not np.all(p[1:] > p[:-1]):
                if np.all(p[1:] < p[:-1]):
                    # input is descending, so make it ascending
                    descending_dimensions.append(i)
                    p = np.flip(p)
                else:
                    raise ValueError(
                        "The points in dimension %d must be strictly "
                        "ascending or descending" % i)
            grid.append(p)
        return tuple(grid), tuple(descending_dimensions)

    def __call__(self, xi, method=None):
        """
        Interpolation at coordinates.

        Parameters
        ----------
        xi : ndarray of shape (..., ndim)
            The coordinates to evaluate the interpolator at.

        method : str, optional
            The method of interpolation to perform. Supported are "linear",
            "nearest", "slinear", "cubic", "quintic" and "pchip". Default is
            the method chosen when the interpolator was created.

        Returns
        -------
        values_x : ndarray, shape xi.shape[:-1] + values.shape[ndim:]
            Interpolated values at `xi`. See notes for behaviour when
            ``xi.ndim == 1``.

        Notes
        -----
        In the case that ``xi.ndim == 1`` a new axis is inserted into
        the 0 position of the returned array, values_x, so its shape is
        instead ``(1,) + values.shape[ndim:]``.

        Examples
        --------
        Here we define a nearest-neighbor interpolator of a simple function

        >>> x, y = np.array([0, 1, 2]), np.array([1, 3, 7])
        >>> def f(x, y):
        ...     return x**2 + y**2
        >>> data = f(*np.meshgrid(x, y, indexing='ij', sparse=True))
        >>> from scipy.interpolate import RegularGridInterpolator
        >>> interp = RegularGridInterpolator((x, y), data, method='nearest')

        By construction, the interpolator uses the nearest-neighbor
        interpolation

        >>> interp([[1.5, 1.3], [0.3, 4.5]])
        array([2., 9.])

        We can however evaluate the linear interpolant by overriding the
        `method` parameter

        >>> interp([[1.5, 1.3], [0.3, 4.5]], method='linear')
        array([ 4.7, 24.3])
        """
        is_method_changed = self.method != method
        method = self.method if method is None else method
        if method not in self._ALL_METHODS:
            raise ValueError("Method '%s' is not defined" % method)

        xi, xi_shape, ndim, nans, out_of_bounds = self._prepare_xi(xi)

        if method == "linear":
            indices, norm_distances = self._find_indices(xi.T)
<<<<<<< HEAD
            if (ndim == 2 and hasattr(self.values, 'dtype') and
                    self.values.ndim == 2):
                # a fast path
                out = np.empty(indices.shape[1], dtype=self.values.dtype)
                result = evaluate_linear_2d(self.values,
                                            indices,
                                            norm_distances,
                                            self.grid,
                                            out)
            else:
                result = self._evaluate_linear(indices, norm_distances)
=======
            result = self._evaluate_linear(indices, norm_distances)
>>>>>>> 6912c638
        elif method == "nearest":
            indices, norm_distances = self._find_indices(xi.T)
            result = self._evaluate_nearest(indices, norm_distances)
        elif method in self._SPLINE_METHODS:
            if is_method_changed:
                self._validate_grid_dimensions(self.grid, method)
            result = self._evaluate_spline(xi, method)

        if not self.bounds_error and self.fill_value is not None:
            result[out_of_bounds] = self.fill_value

        # f(nan) = nan, if any
        if np.any(nans):
            result[nans] = np.nan
        return result.reshape(xi_shape[:-1] + self.values.shape[ndim:])

    def _prepare_xi(self, xi):
        ndim = len(self.grid)
        xi = _ndim_coords_from_arrays(xi, ndim=ndim)
        if xi.shape[-1] != len(self.grid):
            raise ValueError("The requested sample points xi have dimension "
                             f"{xi.shape[-1]} but this "
                             f"RegularGridInterpolator has dimension {ndim}")

        xi_shape = xi.shape
        xi = xi.reshape(-1, xi_shape[-1])
        xi = np.asarray(xi, dtype=float)

        # find nans in input
        nans = np.any(np.isnan(xi), axis=-1)

        if self.bounds_error:
            for i, p in enumerate(xi.T):
                if not np.logical_and(np.all(self.grid[i][0] <= p),
                                      np.all(p <= self.grid[i][-1])):
                    raise ValueError("One of the requested xi is out of bounds "
                                     "in dimension %d" % i)
            out_of_bounds = None
        else:
            out_of_bounds = self._find_out_of_bounds(xi.T)

        return xi, xi_shape, ndim, nans, out_of_bounds

    def _evaluate_linear(self, indices, norm_distances):
        # slice for broadcasting over trailing dimensions in self.values
        vslice = (slice(None),) + (None,)*(self.values.ndim - len(indices))

        # Compute shifting up front before zipping everything together
        shift_norm_distances = [1 - yi for yi in norm_distances]
        shift_indices = [i + 1 for i in indices]

        # The formula for linear interpolation in 2d takes the form:
        # values = self.values[(i0, i1)] * (1 - y0) * (1 - y1) + \
        #          self.values[(i0, i1 + 1)] * (1 - y0) * y1 + \
        #          self.values[(i0 + 1, i1)] * y0 * (1 - y1) + \
        #          self.values[(i0 + 1, i1 + 1)] * y0 * y1
        # We pair i with 1 - yi (zipped1) and i + 1 with yi (zipped2)
        zipped1 = zip(indices, shift_norm_distances)
        zipped2 = zip(shift_indices, norm_distances)

        # Take all products of zipped1 and zipped2 and iterate over them
        # to get the terms in the above formula. This corresponds to iterating
        # over the vertices of a hypercube.
        hypercube = itertools.product(*zip(zipped1, zipped2))
        value = np.array([0.])
        for h in hypercube:
            edge_indices, weights = zip(*h)
            weight = np.array([1.])
            for w in weights:
                weight = weight * w
            term = np.asarray(self.values[edge_indices]) * weight[vslice]
            value = value + term   # cannot use += because broadcasting
        return value

    def _evaluate_nearest(self, indices, norm_distances):
        idx_res = [np.where(yi <= .5, i, i + 1)
                   for i, yi in zip(indices, norm_distances)]
        return self.values[tuple(idx_res)]

    def _validate_grid_dimensions(self, points, method):
        k = self._SPLINE_DEGREE_MAP[method]
        for i, point in enumerate(points):
            ndim = len(np.atleast_1d(point))
            if ndim <= k:
                raise ValueError(f"There are {ndim} points in dimension {i},"
                                 f" but method {method} requires at least "
                                 f" {k+1} points per dimension.")

    def _evaluate_spline(self, xi, method):
        # ensure xi is 2D list of points to evaluate (`m` is the number of
        # points and `n` is the number of interpolation dimensions,
        # ``n == len(self.grid)``.)
        if xi.ndim == 1:
            xi = xi.reshape((1, xi.size))
        m, n = xi.shape

        # Reorder the axes: n-dimensional process iterates over the
        # interpolation axes from the last axis downwards: E.g. for a 4D grid
        # the order of axes is 3, 2, 1, 0. Each 1D interpolation works along
        # the 0th axis of its argument array (for 1D routine it's its ``y``
        # array). Thus permute the interpolation axes of `values` *and keep
        # trailing dimensions trailing*.
        axes = tuple(range(self.values.ndim))
        axx = axes[:n][::-1] + axes[n:]
        values = self.values.transpose(axx)

        if method == 'pchip':
            _eval_func = self._do_pchip
        else:
            _eval_func = self._do_spline_fit
        k = self._SPLINE_DEGREE_MAP[method]

        # Non-stationary procedure: difficult to vectorize this part entirely
        # into numpy-level operations. Unfortunately this requires explicit
        # looping over each point in xi.

        # can at least vectorize the first pass across all points in the
        # last variable of xi.
        last_dim = n - 1
        first_values = _eval_func(self.grid[last_dim],
                                  values,
                                  xi[:, last_dim],
                                  k)

        # the rest of the dimensions have to be on a per point-in-xi basis
        shape = (m, *self.values.shape[n:])
        result = np.empty(shape, dtype=self.values.dtype)
        for j in range(m):
            # Main process: Apply 1D interpolate in each dimension
            # sequentially, starting with the last dimension.
            # These are then "folded" into the next dimension in-place.
            folded_values = first_values[j, ...]
            for i in range(last_dim-1, -1, -1):
                # Interpolate for each 1D from the last dimensions.
                # This collapses each 1D sequence into a scalar.
                folded_values = _eval_func(self.grid[i],
                                           folded_values,
                                           xi[j, i],
                                           k)
            result[j, ...] = folded_values

        return result

    @staticmethod
    def _do_spline_fit(x, y, pt, k):
        local_interp = make_interp_spline(x, y, k=k, axis=0)
        values = local_interp(pt)
        return values

    @staticmethod
    def _do_pchip(x, y, pt, k):
        local_interp = PchipInterpolator(x, y, axis=0)
        values = local_interp(pt)
        return values

    def _find_indices(self, xi):
        return find_indices(self.grid, xi)

    def _find_out_of_bounds(self, xi):
        # check for out of bounds xi
        out_of_bounds = np.zeros((xi.shape[1]), dtype=bool)
        # iterate through dimensions
        for x, grid in zip(xi, self.grid):
            out_of_bounds += x < grid[0]
            out_of_bounds += x > grid[-1]
        return out_of_bounds


def interpn(points, values, xi, method="linear", bounds_error=True,
            fill_value=np.nan):
    """
    Multidimensional interpolation on regular or rectilinear grids.

    Strictly speaking, not all regular grids are supported - this function
    works on *rectilinear* grids, that is, a rectangular grid with even or
    uneven spacing.

    Parameters
    ----------
    points : tuple of ndarray of float, with shapes (m1, ), ..., (mn, )
        The points defining the regular grid in n dimensions. The points in
        each dimension (i.e. every elements of the points tuple) must be
        strictly ascending or descending.

    values : array_like, shape (m1, ..., mn, ...)
        The data on the regular grid in n dimensions. Complex data can be
        acceptable.

    xi : ndarray of shape (..., ndim)
        The coordinates to sample the gridded data at

    method : str, optional
        The method of interpolation to perform. Supported are "linear",
        "nearest", "slinear", "cubic", "quintic", "pchip", and "splinef2d".
        "splinef2d" is only supported for 2-dimensional data.

    bounds_error : bool, optional
        If True, when interpolated values are requested outside of the
        domain of the input data, a ValueError is raised.
        If False, then `fill_value` is used.

    fill_value : number, optional
        If provided, the value to use for points outside of the
        interpolation domain. If None, values outside
        the domain are extrapolated.  Extrapolation is not supported by method
        "splinef2d".

    Returns
    -------
    values_x : ndarray, shape xi.shape[:-1] + values.shape[ndim:]
        Interpolated values at `xi`. See notes for behaviour when
        ``xi.ndim == 1``.

    Notes
    -----

    .. versionadded:: 0.14

    In the case that ``xi.ndim == 1`` a new axis is inserted into
    the 0 position of the returned array, values_x, so its shape is
    instead ``(1,) + values.shape[ndim:]``.

    If the input data is such that input dimensions have incommensurate
    units and differ by many orders of magnitude, the interpolant may have
    numerical artifacts. Consider rescaling the data before interpolation.

    Examples
    --------
    Evaluate a simple example function on the points of a regular 3-D grid:

    >>> import numpy as np
    >>> from scipy.interpolate import interpn
    >>> def value_func_3d(x, y, z):
    ...     return 2 * x + 3 * y - z
    >>> x = np.linspace(0, 4, 5)
    >>> y = np.linspace(0, 5, 6)
    >>> z = np.linspace(0, 6, 7)
    >>> points = (x, y, z)
    >>> values = value_func_3d(*np.meshgrid(*points, indexing='ij'))

    Evaluate the interpolating function at a point

    >>> point = np.array([2.21, 3.12, 1.15])
    >>> print(interpn(points, values, point))
    [12.63]

    See Also
    --------
    NearestNDInterpolator : Nearest neighbor interpolation on unstructured
                            data in N dimensions

    LinearNDInterpolator : Piecewise linear interpolant on unstructured data
                           in N dimensions

    RegularGridInterpolator : interpolation on a regular or rectilinear grid
                              in arbitrary dimensions (`interpn` wraps this
                              class).

    RectBivariateSpline : Bivariate spline approximation over a rectangular mesh

    scipy.ndimage.map_coordinates : interpolation on grids with equal spacing
                                    (suitable for e.g., N-D image resampling)

    """
    # sanity check 'method' kwarg
    if method not in ["linear", "nearest", "cubic", "quintic", "pchip",
                      "splinef2d", "slinear"]:
        raise ValueError("interpn only understands the methods 'linear', "
                         "'nearest', 'slinear', 'cubic', 'quintic', 'pchip', "
                         f"and 'splinef2d'. You provided {method}.")

    if not hasattr(values, 'ndim'):
        values = np.asarray(values)

    ndim = values.ndim
    if ndim > 2 and method == "splinef2d":
        raise ValueError("The method splinef2d can only be used for "
                         "2-dimensional input data")
    if not bounds_error and fill_value is None and method == "splinef2d":
        raise ValueError("The method splinef2d does not support extrapolation.")

    # sanity check consistency of input dimensions
    if len(points) > ndim:
        raise ValueError("There are %d point arrays, but values has %d "
                         "dimensions" % (len(points), ndim))
    if len(points) != ndim and method == 'splinef2d':
        raise ValueError("The method splinef2d can only be used for "
                         "scalar data with one point per coordinate")

    # sanity check input grid
    for i, p in enumerate(points):
        diff_p = np.diff(p)
        if not np.all(diff_p > 0.):
            if np.all(diff_p < 0.):
                # input is descending, so make it ascending
                points, values = _make_points_and_values_ascending(points,
                                                                   values)
            else:
                raise ValueError("The points in dimension %d must be strictly "
                                 "ascending or descending" % i)
        if not np.asarray(p).ndim == 1:
            raise ValueError("The points in dimension %d must be "
                             "1-dimensional" % i)
        if not values.shape[i] == len(p):
            raise ValueError("There are %d points and %d values in "
                             "dimension %d" % (len(p), values.shape[i], i))
    grid = tuple([np.asarray(p) for p in points])

    # sanity check requested xi
    xi = _ndim_coords_from_arrays(xi, ndim=len(grid))
    if xi.shape[-1] != len(grid):
        raise ValueError("The requested sample points xi have dimension "
                         "%d, but this RegularGridInterpolator has "
                         "dimension %d" % (xi.shape[-1], len(grid)))

    if bounds_error:
        for i, p in enumerate(xi.T):
            if not np.logical_and(np.all(grid[i][0] <= p),
                                                np.all(p <= grid[i][-1])):
                raise ValueError("One of the requested xi is out of bounds "
                                "in dimension %d" % i)

    # perform interpolation
    if method in ["linear", "nearest", "slinear", "cubic", "quintic", "pchip"]:
        interp = RegularGridInterpolator(points, values, method=method,
                                         bounds_error=bounds_error,
                                         fill_value=fill_value)
        return interp(xi)
    elif method == "splinef2d":
        xi_shape = xi.shape
        xi = xi.reshape(-1, xi.shape[-1])

        # RectBivariateSpline doesn't support fill_value; we need to wrap here
        idx_valid = np.all((grid[0][0] <= xi[:, 0], xi[:, 0] <= grid[0][-1],
                            grid[1][0] <= xi[:, 1], xi[:, 1] <= grid[1][-1]),
                           axis=0)
        result = np.empty_like(xi[:, 0])

        # make a copy of values for RectBivariateSpline
        interp = RectBivariateSpline(points[0], points[1], values[:])
        result[idx_valid] = interp.ev(xi[idx_valid, 0], xi[idx_valid, 1])
        result[np.logical_not(idx_valid)] = fill_value

        return result.reshape(xi_shape[:-1])<|MERGE_RESOLUTION|>--- conflicted
+++ resolved
@@ -339,7 +339,6 @@
 
         if method == "linear":
             indices, norm_distances = self._find_indices(xi.T)
-<<<<<<< HEAD
             if (ndim == 2 and hasattr(self.values, 'dtype') and
                     self.values.ndim == 2):
                 # a fast path
@@ -351,9 +350,6 @@
                                             out)
             else:
                 result = self._evaluate_linear(indices, norm_distances)
-=======
-            result = self._evaluate_linear(indices, norm_distances)
->>>>>>> 6912c638
         elif method == "nearest":
             indices, norm_distances = self._find_indices(xi.T)
             result = self._evaluate_nearest(indices, norm_distances)
